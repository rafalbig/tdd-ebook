--- conflicted
+++ resolved
@@ -6,11 +6,71 @@
 
 Anyway, as for this chapter, I corrected a lot of typos and misleading sentences, I also found some small errors in the code. I also managed to include several fixes by contributors (see pull requests on github page). Overall, I feel the chapter is in much better shape now than it was earlier.
 
-<<<<<<< HEAD
 I received some comments about these chapters that include Johnny and Benjamin. Some said they're not needed and that they repeat the somewhat naive narrative of Uncle Bob's Craftsman articles (e.g. http://thecleancoder.blogspot.com/2010/10/craftsman-62-dark-path.html, btw, I myself liked this series and I think Robert is better writer than me when it comes to building a story) or his even more naive and tendentious dialog-blog posts (e.g. https://blog.8thlight.com/uncle-bob/2014/05/14/TheLittleMocker.html, btw, I like them as well, although I agree with the tendentiousness charge). On the other hand, I received some thumbs up, saying that these chapters reveal a lot about the questions one rises when they encounter certain patterns and techniques and that they do a fine job showing the dynamics of TDD and object oriented design process. Based on this, these chapters will stay in the book and I may add some more when necessity arises. Still, if you have an opinion, please let me know!
 
 Best regards and happy reading!
-grzesiek
+
+# 20-03-2016
+
+Hi,
+
+It's been a long time since I last released a new version. The good news is that this time, an overhaul touched two chapters instead of one. I made two passed through chapters "It's not (only) a test" and "Statement-first programming". Now they more accurately reflect my current point of view and hopefully the examples are better explained. So, if you didn't like these chapters previously, please try to give them another go. I wrote these chapters a long time ago and in their first versions, they were just some text pulled from my blog. Now they should feel more as a part of a book and their quality should feel improved. I'm always looking forward to hear/read your suggestions and impressions, either via e-mail (leanpub has a button called "contact the author" or sth.), twitter, github...
+
+A big Thank You to all the contributors that pointed typos, style problems etc. I'm (and the rest of the readers probably are as well) very grateful for your contributions!
+
+# 08-12-2015
+
+Hello, dear readers and TDD practitioners!
+
+This is my second attempt to write to you. The first time, book release stopped due to an error and I lost what I wrote to you back then. I'm pretty sure you didn't get the previous message. If you did, then sorry for spamming you.
+
+Anyway, last time I released a new version, I promised that next chapters would not take as long to process. I was wrong. A lot of things happened since then - I passed an ISTQB exam, I started guest lectures on three universities in Cracow and did some other things, so the review of "The essential tools" chapter slipped. 
+
+As I said, this release contains a reviewed version of "the essential tools" - I read that chapter again and I noticed there was a lot of room for improvements, especially that this chapter was aimed at novice readers. So I added a lot of clarifications, expanded some of the descriptions, made several corrections to examples and replaced an old XUnit.net GUI runner screenshot with one from Resharper runner (this is because the new XUnit version does not have a GUI runner anymore).
+
+My next step is to review the "It's not a test" chapter. Some time ago, I was forced to re-read that chapter as a lot of fixes were submitted by Martin Moene (thanks again!). I noticed then that while this chapter does reflect my views, it does not do so as accurately as I would like to. Also, the language that I used for this chapter is not the same as I use today when discussing TDD. This is a good moment for you to send me any comments and suggestions you may have about this chapter - I will try to take as much of them as possible into account.
+
+The last news is that I added dead link detection to build scripts, so it will be easier to fix any links that go out of service. I also deleted the old HTML version of the book on github.io as it was out of date and not maintained anymore. It is replaced by leanpub's online version, so please use that.
+
+I don't expect next release to be this year. So, those of you that celebrate Christmas, please accept my wishes of Merry Christmas! And a Happy New Year to everyone!
+
+Best regards and happy reading!
+
+# 30-10-2015
+
+Hi,
+
+As promised, I started reviewing the book chapter by chapter, updating the content to better reflect my current point of view and what I have learned since I started this book.
+
+This release contains reviewed version of the first chapter: Motivation. Reading through the chapter again I noticed that the thing it lacked the most was respect for the reader. Some might say I got "soft", however, I really think you deserve this respect, whether you agree with my point of view or not. I also tried to use more e-prime language, not to impose my views on the reader. I don't want to treat my readers as students who should learn from "the master - me" :-), instead, I'd like to encourage you to engage in a discussion so that I can learn from you. I found that this works much better preaching. As much as I am a catholic dogmatic theology enthusiast, I believe software engineering shouldn't be treated as undisputable dogma, since it's not based on revelation.
+
+This chapter took long, since I was busy with other things like preparing three topics for internal conference and training for a driver's license exam. Now that these things are over, I will hopefully have more time to review further chapter. I am still open to any feedback you might have.
+
+Cheers and happy reading!
+
+# 17-09-2015
+
+Hi!
+
+The new version of TDD: Extensive Tutorial is available. It includes a new chapter on value object anatomy. The chapter continues a discussion on value objects. There will be one more (which you can read in a very draft form by going past the "warning" sign) and we'll get back to TDD and introduce mock objects properly.
+
+This version includes a lot of style corrections and changes to earlier chapters by Martin Moene (which you can look up in the committ history: https://github.com/grzesiek-galezowski/tdd-ebook/commits/master) and some corrections by Spyros Maniatopoulos and Reuven Yagel. Thanks, guys!
+
+Looking through the corrections, it occured to me that my style of writing and building argumentation has matured since I wrote the first chapters. I also noticed some parts of the text that are not as clear as I would like them to be. Thus, I'm thinking of revisiting the earlier chapters and making them clearer, maybe change some examples, maybe clarify existing ones. My dillema has always been between making the older material better and writing new. This time, however, I think there will be more value in reviewing older chapters as this is what most of you stumble upon when you open the book. Please let me know what you think, especially when you think otherwise. Maybe some of you are waiting on the mock introduction and would like to get it part faster?
+
+Anyway, best regards and happy reading! As always, please let me know on any opinions, issues, corrections etc. either through leanpub's contact facilities or through github.
+
+# 22-08-2015
+
+Hi!
+
+it has been a long time since I last wrote to you. Since then, there were few minor releases of the book, but I decided to write another message when I have a new chapter ready. So now you know ;-). The chapter is called Value Objects and is a first of three chapters on value objects that the book will include.
+
+Apart from that, I got a lot of help from Martin Moene, author of lest, a modern, C++11-native, header-only, tiny framework for unit-tests, TDD and BDD (https://github.com/martinmoene/lest). Martin did a titanic work fixing style and typos as well as proposing some changes to the structure and content of a several chapters. I am really happy I decided to make the book open source as I am beginning to see the power of collaboration with community members that bring a lot of good things to the content of the book. Our community is still pretty small, but I value every feedback, be it an opinion, a typo fix, a request for clarification or content change suggestion.
+
+I started thinking about maybe creating a small low-traffic google discussion group, so that some feedback can be shared with all of the community. Please let me know what you think (for now, you can use the feedback icon on the book's leanpub page).
+
+Enjoy!
 
 # 10-01-2015
 
@@ -152,7 +212,4 @@
 
 - First version published on leanpub.
 - Contains full part 1
-- Part 2 is in progress
-=======
-I received some comments about these chapters that include Johnny and Benjamin. Some said they're not needed and that they repeat the somewhat naive narrative of Uncle Bob's Craftsman articles (e.g. http://thecleancoder.blogspot.com/2010/10/craftsman-62-dark-path.html, btw, I myself liked this series and I think Robert is better writer than me when it comes to building a story) or his even more naive and tendentious dialog-blog posts (e.g. https://blog.8thlight.com/uncle-bob/2014/05/14/TheLittleMocker.html, btw, I like them as well, although I agree with the tendentiousness charge). On the other hand, I received some thumbs up, saying that these chapters reveal a lot about the questions one rises when they encounter certain patterns and techniques and that they do a fine job showing the dynamics of TDD and object oriented design process. Based on this, these chapters will stay in the book and I may add some more when necessity arises. Still, if you have an opinion, please let me know!
->>>>>>> a4508129
+- Part 2 is in progress